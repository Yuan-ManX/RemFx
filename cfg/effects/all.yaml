# @package _global_

effects:
  chorus:
      _target_: remfx.effects.RandomPedalboardChorus
      sample_rate: ${sample_rate}
      min_depth: 0.2
      min_mix: 0.3
  distortion:
      _target_: remfx.effects.RandomPedalboardDistortion
      sample_rate: ${sample_rate}
      min_drive_db: 10
      max_drive_db: 50
  compressor:
      _target_: remfx.effects.RandomPedalboardCompressor
      sample_rate: ${sample_rate}
      min_threshold_db: -42.0
      max_threshold_db: -20.0
      min_ratio: 1.5
      max_ratio: 6.0
  reverb:
      _target_: remfx.effects.RandomPedalboardReverb
      sample_rate: ${sample_rate}
      min_room_size: 0.3
      max_room_size: 1.0
      min_damping: 0.2
      max_damping: 1.0
      min_wet_dry: 0.2
      max_wet_dry: 0.8
      min_width: 0.2
      max_width: 1.0
  delay:
      _target_: remfx.effects.RandomPedalboardDelay
      sample_rate: ${sample_rate}
      min_delay_seconds: 0.1
      max_delay_sconds: 1.0
      min_feedback: 0.05
      max_feedback: 0.6
<<<<<<< HEAD
      min_mix: 0.0
=======
      min_mix: 0.2
>>>>>>> cbaae4f3
      max_mix: 0.7<|MERGE_RESOLUTION|>--- conflicted
+++ resolved
@@ -36,9 +36,5 @@
       max_delay_sconds: 1.0
       min_feedback: 0.05
       max_feedback: 0.6
-<<<<<<< HEAD
-      min_mix: 0.0
-=======
       min_mix: 0.2
->>>>>>> cbaae4f3
       max_mix: 0.7