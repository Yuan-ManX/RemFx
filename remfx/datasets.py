--- conflicted
+++ resolved
@@ -698,11 +698,7 @@
     def test_dataloader(self) -> DataLoader:
         return DataLoader(
             dataset=self.test_dataset,
-<<<<<<< HEAD
             batch_size=1,  # Use small, consistent batch size for testing
-=======
-            batch_size=self.test_batch_size,  # Use small, consistent batch size for testing
->>>>>>> 157352b8
             num_workers=self.num_workers,
             pin_memory=self.pin_memory,
             shuffle=False,
